from typing import Optional

import boto3
import llm
import json
from pydantic import Field, field_validator

HUMAN_PROMPT = "\n\nHuman:"
AI_PROMPT = "\n\nAssistant:"

# Much of this code is derived from https://github.com/tomviner/llm-claude


@llm.hookimpl
def register_models(register):
<<<<<<< HEAD
    register(BedrockClaude("anthropic.claude-instant-v1"), aliases=("bedrock-claude-instant", 'bci'))
=======
    register(
        BedrockClaude("anthropic.claude-instant-v1"),
        aliases=("bedrock-claude-instant",),
    )
>>>>>>> d48d1439
    register(BedrockClaude("anthropic.claude-v1"), aliases=("bedrock-claude-v1",))
    register(BedrockClaude("anthropic.claude-v2"), aliases=("bedrock-claude", 'bc'))


class BedrockClaude(llm.Model):
    can_stream: bool = True

    # TODO: expose other Options
    class Options(llm.Options):
        max_tokens_to_sample: Optional[int] = Field(
            description="The maximum number of tokens to generate before stopping",
            default=8191,  # Bedrock complained when I passed a higher number into claude-instant
        )

        @field_validator("max_tokens_to_sample")
        def validate_length(cls, max_tokens_to_sample):
            if not (0 < max_tokens_to_sample <= 1_000_000):
                raise ValueError("max_tokens_to_sample must be in range 1-1,000,000")
            return max_tokens_to_sample

    def __init__(self, model_id):
        self.model_id = model_id

    def generate_prompt_messages(self, prompt, conversation):
        if conversation:
            for response in conversation.responses:
                yield self.build_prompt(response.prompt.prompt, response.text())

        yield self.build_prompt(prompt)

    def build_prompt(self, human, ai=""):
        return f"{HUMAN_PROMPT}{human}{AI_PROMPT}{ai}"

    def execute(self, prompt, stream, response, conversation):
<<<<<<< HEAD
        client = boto3.client('bedrock-runtime')

        # Claude 2 does not currently really support system prompts:
        # https://docs.anthropic.com/claude/docs/constructing-a-prompt#system-prompt-optional
        # so what we do instead is put what would be the system prompt in the first line of the
        # `Human` prompt, as recommended in the documentation. This enables us to effectively use the
        # `-s`, `-t` and `--save` flags. 
        if prompt.system:
            prompt.prompt = prompt.system + '\n' + prompt.prompt

=======
        client = boto3.client("bedrock-runtime")
>>>>>>> d48d1439
        prompt_str = "".join(self.generate_prompt_messages(prompt.prompt, conversation))
        prompt_json = {
            "prompt": prompt_str,
            "max_tokens_to_sample": prompt.options.max_tokens_to_sample,
        }
        prompt.prompt_json = prompt_json
        if stream:
            bedrock_response = client.invoke_model_with_response_stream(
                modelId=self.model_id, body=json.dumps(prompt_json)
            )
            chunks = bedrock_response.get("body")

            for event in chunks:
                chunk = event.get("chunk")
                if chunk:
                    response = json.loads(chunk.get("bytes").decode())
                    completion = response["completion"]
                    yield completion

        else:
            bedrock_response = client.invoke_model(
                modelId=self.model_id,
                body=json.dumps(prompt_json),
            )
            body = bedrock_response["body"].read()
            response.response_json = json.loads(body)
            completion = response.response_json["completion"]
            yield completion<|MERGE_RESOLUTION|>--- conflicted
+++ resolved
@@ -13,14 +13,10 @@
 
 @llm.hookimpl
 def register_models(register):
-<<<<<<< HEAD
-    register(BedrockClaude("anthropic.claude-instant-v1"), aliases=("bedrock-claude-instant", 'bci'))
-=======
     register(
         BedrockClaude("anthropic.claude-instant-v1"),
-        aliases=("bedrock-claude-instant",),
+      aliases=("bedrock-claude-instant", 'bci'),
     )
->>>>>>> d48d1439
     register(BedrockClaude("anthropic.claude-v1"), aliases=("bedrock-claude-v1",))
     register(BedrockClaude("anthropic.claude-v2"), aliases=("bedrock-claude", 'bc'))
 
@@ -55,7 +51,6 @@
         return f"{HUMAN_PROMPT}{human}{AI_PROMPT}{ai}"
 
     def execute(self, prompt, stream, response, conversation):
-<<<<<<< HEAD
         client = boto3.client('bedrock-runtime')
 
         # Claude 2 does not currently really support system prompts:
@@ -66,9 +61,6 @@
         if prompt.system:
             prompt.prompt = prompt.system + '\n' + prompt.prompt
 
-=======
-        client = boto3.client("bedrock-runtime")
->>>>>>> d48d1439
         prompt_str = "".join(self.generate_prompt_messages(prompt.prompt, conversation))
         prompt_json = {
             "prompt": prompt_str,
