from typing import Optional, List

import boto3
import llm
import json
from pydantic import Field, field_validator

HUMAN_PROMPT = "\n\nHuman:"
AI_PROMPT = "\n\nAssistant:"

# Much of this code is derived from https://github.com/tomviner/llm-claude


@llm.hookimpl
def register_models(register):
    register(
        BedrockClaude("anthropic.claude-instant-v1"),
        aliases=("bedrock-claude-instant", "bci"),
    )
    register(
        BedrockClaude("anthropic.claude-v2"), aliases=("bedrock-claude-v2-0")
    )  # . doesn't seem to work as an alias
    register(
        BedrockClaude("anthropic.claude-v2:1"),
        aliases=("bedrock-claude-v2.1", "bedrock-claude-v2",),
    )
    register(
        BedrockClaude("anthropic.claude-3-sonnet-20240229-v1:0"),
        aliases=(
            "bedrock-claude-v3-sonnet",
            "bedrock-claude-v3-sonnet",
            "bedrock-claude-sonnet",
            "bedrock-sonnet",
            "bedrock-claude"
            "bc",
        ),
    )
<<<<<<< HEAD
=======
    register(BedrockClaude("anthropic.claude-v1"), aliases=("bedrock-claude-v1",))
    register(BedrockClaude("anthropic.claude-v2"), aliases=('bedrock-claude-v2.0'))
    register(BedrockClaude("anthropic.claude-v2:1"),
             aliases=('bedrock-claude-v2.1', 'bedrock-claude-v2', 'bedrock-claude', 'bc'))
    register(BedrockClaude("anthropic.claude-3-sonnet-20240229-v1:0"), aliases=('bedrock-claude-v3-sonnet',))
>>>>>>> 4ba99c0c


class BedrockClaude(llm.Model):
    can_stream: bool = True

    # TODO: expose other Options
    class Options(llm.Options):
        max_tokens_to_sample: Optional[int] = Field(
            description="The maximum number of tokens to generate before stopping",
            default=8191,  # Bedrock complained when I passed a higher number into claude-instant
        )

        @field_validator("max_tokens_to_sample")
        def validate_length(cls, max_tokens_to_sample):
            if not (0 < max_tokens_to_sample <= 1_000_000):
                raise ValueError("max_tokens_to_sample must be in range 1-1,000,000")
            return max_tokens_to_sample

    def __init__(self, model_id):
        self.model_id = model_id

    def build_messages(self, prompt, conversation) -> List[dict]:
        messages = []
        if conversation:
            for response in conversation.responses:
                messages.extend(
                    [
                        {
                            "role": "user",
                            "content": response.prompt.prompt,
                        },
                        {"role": "assistant", "content": response.text()},
                    ]
                )
        messages.append({"role": "user", "content": prompt.prompt})
        return messages

    def generate_prompt_messages_v3(self, prompt, conversation):
        def build_message(role, content):
            return {
                "role": role,
                "content": content
            }

        if conversation:
            for response in conversation.responses:
                yield build_message("user", response.prompt.prompt)
                yield build_message("assistant", response.text())

        yield build_message("user", prompt)

    def execute(self, prompt, stream, response, conversation):
<<<<<<< HEAD
        client = boto3.client("bedrock-runtime")
=======
        if self.model_id.startswith("anthropic.claude-3"):
            return self.execute_v3(prompt, stream, response, conversation)
        else:
            return self.execute_v1v2(prompt, stream, response, conversation)

    def execute_v1v2(self, prompt, stream, response, conversation):
        client = boto3.client('bedrock-runtime')
>>>>>>> 4ba99c0c

        # Claude 2.0 and Claude Instant did not historically really support system prompts:
        # https://docs.anthropic.com/claude/docs/constructing-a-prompt#system-prompt-optional
        #
        # As of the release of the Messages API, this seems like it has been fixed
        # https://docs.anthropic.com/claude/docs/system-prompts but it is not documented that
        # Claude Instant and 2.0 support it (and the wording implies that it doesn't)
        # so what we do instead is put what would be the system prompt in the first line of the
        # `Human` prompt, as recommended in the documentation. This enables us to effectively use the
        #  `-s`, `-t` and `--save` flags.
        if prompt.system and self.model_id in [
            "anthropic.claude-v2",
            "anthropic.claude-instant-v1",
        ]:
            prompt.prompt = prompt.system + "\n" + prompt.prompt

        prompt.messages = self.build_messages(prompt, conversation)

        body = {
            "anthropic_version": "bedrock-2023-05-31",
            "max_tokens": prompt.options.max_tokens_to_sample,
            "system": prompt.system or "",
            "messages": prompt.messages,
        }
        encoded_data = json.dumps(body)
        prompt.prompt_json = encoded_data

        if stream:
            bedrock_response = client.invoke_model_with_response_stream(
                modelId=self.model_id, body=prompt.prompt_json
            )
            chunks = bedrock_response.get("body")

            for event in chunks:
                chunk = event.get("chunk")
                response = json.loads(chunk.get("bytes").decode())
                if response["type"] == "content_block_delta":
                    completion = response["delta"]["text"]
                    yield completion

        else:
            bedrock_response = client.invoke_model(
                modelId=self.model_id, body=prompt.prompt_json
            )
            body = bedrock_response["body"].read()
            response.response_json = json.loads(body)
<<<<<<< HEAD
            completion = response.response_json["content"][-1]["text"]
=======
            completion = response.response_json["completion"]
            yield completion

    def execute_v3(self, prompt, stream, response, conversation):
        client = boto3.client('bedrock-runtime')

        messages = list(self.generate_prompt_messages_v3(prompt.prompt, conversation))
        prompt_json = {
            "anthropic_version": "bedrock-2023-05-31",
            "max_tokens": prompt.options.max_tokens_to_sample,
            "messages": messages
        }
        if prompt.system:
            prompt_json.update({"system": prompt.system})
        prompt.prompt_json = prompt_json
        if stream:
            bedrock_response = client.invoke_model_with_response_stream(
                modelId=self.model_id, body=json.dumps(prompt_json)
            )
            chunks = bedrock_response.get("body")

            for event in chunks:
                chunk = event.get("chunk")
                if chunk:
                    response = json.loads(chunk.get("bytes").decode())
                    if response['type'] == 'content_block_delta':
                        if response["delta"]['type'] == 'text_delta':
                            yield response["delta"]["text"]
        else:
            bedrock_response = client.invoke_model(
                modelId=self.model_id,
                body=json.dumps(prompt_json),
            )
            body = bedrock_response["body"].read()
            response.response_json = json.loads(body)
            completion = response.response_json["content"][0]["text"]
>>>>>>> 4ba99c0c
            yield completion<|MERGE_RESOLUTION|>--- conflicted
+++ resolved
@@ -35,15 +35,6 @@
             "bc",
         ),
     )
-<<<<<<< HEAD
-=======
-    register(BedrockClaude("anthropic.claude-v1"), aliases=("bedrock-claude-v1",))
-    register(BedrockClaude("anthropic.claude-v2"), aliases=('bedrock-claude-v2.0'))
-    register(BedrockClaude("anthropic.claude-v2:1"),
-             aliases=('bedrock-claude-v2.1', 'bedrock-claude-v2', 'bedrock-claude', 'bc'))
-    register(BedrockClaude("anthropic.claude-3-sonnet-20240229-v1:0"), aliases=('bedrock-claude-v3-sonnet',))
->>>>>>> 4ba99c0c
-
 
 class BedrockClaude(llm.Model):
     can_stream: bool = True
@@ -95,18 +86,6 @@
         yield build_message("user", prompt)
 
     def execute(self, prompt, stream, response, conversation):
-<<<<<<< HEAD
-        client = boto3.client("bedrock-runtime")
-=======
-        if self.model_id.startswith("anthropic.claude-3"):
-            return self.execute_v3(prompt, stream, response, conversation)
-        else:
-            return self.execute_v1v2(prompt, stream, response, conversation)
-
-    def execute_v1v2(self, prompt, stream, response, conversation):
-        client = boto3.client('bedrock-runtime')
->>>>>>> 4ba99c0c
-
         # Claude 2.0 and Claude Instant did not historically really support system prompts:
         # https://docs.anthropic.com/claude/docs/constructing-a-prompt#system-prompt-optional
         #
@@ -152,10 +131,7 @@
             )
             body = bedrock_response["body"].read()
             response.response_json = json.loads(body)
-<<<<<<< HEAD
             completion = response.response_json["content"][-1]["text"]
-=======
-            completion = response.response_json["completion"]
             yield completion
 
     def execute_v3(self, prompt, stream, response, conversation):
@@ -191,5 +167,4 @@
             body = bedrock_response["body"].read()
             response.response_json = json.loads(body)
             completion = response.response_json["content"][0]["text"]
->>>>>>> 4ba99c0c
             yield completion